import { DatabaseManager } from "@alice-database/DatabaseManager";
import { TournamentMappool } from "@alice-database/utils/elainaDb/TournamentMappool";
import { Symbols } from "@alice-enums/utils/Symbols";
import { SlashSubcommand } from "structures/core/SlashSubcommand";
import { TournamentBeatmap } from "structures/tournament/TournamentBeatmap";
import { TournamentScore } from "@alice-structures/tournament/TournamentScore";
import { OnButtonPageChange } from "@alice-structures/utils/OnButtonPageChange";
import { PoolLocalization } from "@alice-localization/interactions/commands/Tournament/pool/PoolLocalization";
import { ScoreRank } from "structures/utils/ScoreRank";
import { EmbedCreator } from "@alice-utils/creators/EmbedCreator";
import { MessageButtonCreator } from "@alice-utils/creators/MessageButtonCreator";
import { MessageCreator } from "@alice-utils/creators/MessageCreator";
import { CommandHelper } from "@alice-utils/helpers/CommandHelper";
import { DateTimeFormatHelper } from "@alice-utils/helpers/DateTimeFormatHelper";
import { InteractionHelper } from "@alice-utils/helpers/InteractionHelper";
import { LocaleHelper } from "@alice-utils/helpers/LocaleHelper";
import { BeatmapManager } from "@alice-utils/managers/BeatmapManager";
import { GuildMember, EmbedBuilder, bold } from "discord.js";

export const run: SlashSubcommand<true>["run"] = async (_, interaction) => {
    const localization: PoolLocalization = new PoolLocalization(
        await CommandHelper.getLocale(interaction)
    );

    const id: string = interaction.options.getString("id", true);

    const pick: string = interaction.options.getString("pick", true);

    const pool: TournamentMappool | null =
        await DatabaseManager.elainaDb.collections.tournamentMappool.getFromId(
            id
        );

    if (!pool) {
        return InteractionHelper.reply(interaction, {
            content: MessageCreator.createReject(
                localization.getTranslation("poolNotFound")
            ),
        });
    }

    const map: TournamentBeatmap | null = pool.getBeatmapFromPick(pick);

    if (!map) {
        return InteractionHelper.reply(interaction, {
            content: MessageCreator.createReject(
                localization.getTranslation("mapNotFound")
            ),
        });
    }

    await InteractionHelper.deferReply(interaction);

    const scores: TournamentScore[] = await pool.getBeatmapLeaderboard(pick);

    if (scores.length === 0) {
        return InteractionHelper.reply(interaction, {
            content: MessageCreator.createReject(
                localization.getTranslation("beatmapHasNoScores")
            ),
        });
    }

    const embed: EmbedBuilder = EmbedCreator.createNormalEmbed({
        author: interaction.user,
        color: (<GuildMember>interaction.member).displayColor,
    }).setTitle(map.name);

    const topScore: TournamentScore = scores[0];

    const BCP47: string = LocaleHelper.convertToBCP47(localization.language);

    const getScoreDescription = (score: TournamentScore): string => {
        const arrow: Symbols = Symbols.rightArrowSmall;

        return (
            `${arrow} ${BeatmapManager.getRankEmote(
                <ScoreRank>score.score.rank
            )} ${arrow} ${(score.score.accuracy.value() * 100).toFixed(2)}%\n` +
            `${arrow} ${bold(
                score.scoreV2.toLocaleString(BCP47)
            )} ScoreV2 (${bold(
                pool
                    .calculateScorePortionScoreV2(
                        pick,
                        score.score.score,
                        score.score.accuracy.nmiss,
                        score.score.mods
                    )
                    .toLocaleString(BCP47)
            )} score, ${bold(
                pool
                    .calculateAccuracyPortionScoreV2(
                        pick,
                        score.score.accuracy.value(),
                        score.score.accuracy.nmiss,
                        score.score.mods
                    )
                    .toLocaleString(BCP47)
            )} accuracy)\n` +
            `${arrow} ${score.score.score.toLocaleString(
                BCP47
            )} ScoreV1 ${arrow} ${score.score.combo}x ${arrow} [${
                score.score.accuracy.n300
            }/${score.score.accuracy.n100}/${score.score.accuracy.n50}/${
                score.score.accuracy.nmiss
            }]\n` +
            `\`${DateTimeFormatHelper.dateToLocaleString(
                score.score.date,
                localization.language
            )}\``
        );
    };

    const onPageChange: OnButtonPageChange = async (_, page) => {
        embed.addFields({
            name: bold(localization.getTranslation("topScore")),
            value:
<<<<<<< HEAD
                `${bold(
                    `${topScore.score.username}${
                        topScore.score.mods.length > 0
                            ? ` (${topScore.score.getCompleteModString()})`
                            : ""
                    }`
                )}\n` + getScoreDescription(topScore),
=======
                `**${topScore.score.username}${
                    topScore.score.mods.length > 0
                        ? ` (${topScore.score.completeModString})`
                        : ""
                }**\n` + getScoreDescription(topScore),
>>>>>>> cba57430
        });

        const actualPage: number = Math.floor((page - 1) / 20);

        const pageRemainder: number = (page - 1) % 20;

        const displayedScores: TournamentScore[] = scores.slice(
            5 * pageRemainder,
            5 + 5 * pageRemainder
        );

        let i = 20 * actualPage + 5 * pageRemainder;

        for (const score of displayedScores) {
            embed.addFields({
                name: `**#${++i} ${score.score.username}${
                    score.score.mods.length > 0
                        ? ` (${score.score.completeModString})`
                        : ""
                }**`,
                value: getScoreDescription(score),
            });
        }
    };

    MessageButtonCreator.createLimitedButtonBasedPaging(
        interaction,
        {
            embeds: [embed],
        },
        [interaction.user.id],
        1,
        Math.ceil(scores.length / 5),
        120,
        onPageChange
    );
};

export const config: SlashSubcommand["config"] = {
    permissions: [],
};<|MERGE_RESOLUTION|>--- conflicted
+++ resolved
@@ -116,21 +116,13 @@
         embed.addFields({
             name: bold(localization.getTranslation("topScore")),
             value:
-<<<<<<< HEAD
                 `${bold(
                     `${topScore.score.username}${
                         topScore.score.mods.length > 0
-                            ? ` (${topScore.score.getCompleteModString()})`
+                            ? ` (${topScore.score.completeModString})`
                             : ""
                     }`
                 )}\n` + getScoreDescription(topScore),
-=======
-                `**${topScore.score.username}${
-                    topScore.score.mods.length > 0
-                        ? ` (${topScore.score.completeModString})`
-                        : ""
-                }**\n` + getScoreDescription(topScore),
->>>>>>> cba57430
         });
 
         const actualPage: number = Math.floor((page - 1) / 20);
