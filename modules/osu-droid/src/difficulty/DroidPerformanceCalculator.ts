import { Accuracy } from '../utils/Accuracy';
import { modes } from '../constants/modes';
import { DroidStarRating } from './DroidStarRating';
import { MapStats } from '../utils/MapStats';
import { DroidHitWindow } from '../utils/HitWindow';
import { PerformanceCalculator } from './base/PerformanceCalculator';
import { ModHidden } from '../mods/ModHidden';
import { ModFlashlight } from '../mods/ModFlashlight';
import { ModScoreV2 } from '../mods/ModScoreV2';
<<<<<<< HEAD
import { ModPrecise } from '../mods/ModPrecise';
=======
import { ModRelax } from '../mods/ModRelax';
>>>>>>> f556370e

/**
 * A performance points calculator that calculates performance points for osu!droid gamemode.
 */
export class DroidPerformanceCalculator extends PerformanceCalculator {
    stars: DroidStarRating = new DroidStarRating();
    finalMultiplier = 1.24;

    /**
     * The aim performance value.
     */
    aim: number = 0;

    /**
     * The speed performance value.
     */
<<<<<<< HEAD
    speed: number = 0;
=======
    tap: number = 0;
>>>>>>> f556370e

    /**
     * The accuracy performance value.
     */
    accuracy: number = 0;

    /**
     * The flashlight performance value.
     */
    flashlight: number = 0;

    calculate(params: {
        /**
         * The star rating instance to calculate.
         */
        stars: DroidStarRating,

        /**
         * The maximum combo achieved in the score.
         */
        combo?: number,

        /**
         * The accuracy achieved in the score.
         */
        accPercent?: Accuracy|number,

        /**
         * The amount of misses achieved in the score.
         */
        miss?: number,

        /**
         * The tap penalty to apply for penalized scores.
         */
        speedPenalty?: number,

        /**
         * Custom map statistics to apply custom tap multiplier and force AR values as well as old statistics.
         */
        stats?: MapStats
    }): this {
        this.handleParams(params, modes.droid);

        const maxCombo: number = this.stars.map.maxCombo();
        const miss: number = this.computedAccuracy.nmiss;
        const combo: number = params.combo || maxCombo - miss;

        // Penalize misses by assessing # of misses relative to the total # of objects. Default a 3% reduction for any # of misses.
        this.comboPenalty = Math.min(Math.pow(combo / maxCombo, 0.8), 1);

        this.calculateAimValue();
        this.calculateSpeedValue();
        this.calculateAccuracyValue();
        this.calculateFlashlightValue();

        // Apply tap penalty for penalized plays.
        this.speed /= (params.speedPenalty ?? 1);

        this.total = Math.pow(
            Math.pow(this.aim, 1.1) + Math.pow(this.speed, 1.1) +
            Math.pow(this.accuracy, 1.1) + Math.pow(this.flashlight, 1.1),
            1 / 1.1
        ) * this.finalMultiplier;

        return this;
    }

    /**
     * Calculates the aim performance value of the beatmap.
     */
    private calculateAimValue(): void {
        // Global variables
        const objectCount: number = this.stars.objects.length;
        const calculatedAR: number = <number> this.mapStatistics.ar;

        this.aim = this.baseValue(Math.pow(this.stars.aim, 0.8));

        if (this.computedAccuracy.nmiss > 0) {
            // Penalize misses by assessing # of misses relative to the total # of objects. Default a 3% reduction for any # of misses.
            this.aim *= 0.97 * Math.pow(1 - Math.pow(this.computedAccuracy.nmiss / objectCount, 0.775), this.computedAccuracy.nmiss);
        }

        // Combo scaling
        this.aim *= this.comboPenalty;

        // We want to give more reward for lower AR when it comes to aim and HD. This nerfs high AR and buffs lower AR.
        let hiddenBonus: number = 1;
        if (this.stars.mods.some(m => m instanceof ModHidden)) {
            // The bonus starts decreasing twice as fast
            // beyond AR10 and reaches 1 at AR11.
            if (calculatedAR > 10) {
                hiddenBonus += Math.max(0, 0.08 * (11 - calculatedAR));
            } else {
                hiddenBonus += 0.04 * (12 - calculatedAR);
            }
        }
        this.aim *= hiddenBonus;

        // AR scaling
        let arFactor: number = 0;
        if (calculatedAR > 10.33) {
            arFactor += calculatedAR - 10.33;
        } else if (calculatedAR < 8) {
            arFactor += 0.025 * (8 - calculatedAR);
        }

        const arTotalHitsFactor: number = 1 / (1 + Math.exp(-(0.007 * (objectCount - 400))));

        this.aim *= 1 + (0.03 + 0.37 * arTotalHitsFactor) * arFactor;

        // Scale the aim value with accuracy slightly.
        this.aim *= 0.5 + this.computedAccuracy.value(objectCount) / 2;

        // It is also important to consider accuracy difficulty when doing that.
        const odScaling: number = Math.pow(<number> this.mapStatistics.od, 2) / 2500;
        this.aim *= 0.98 + (<number> this.mapStatistics.od >= 0 ? odScaling : -odScaling);
    }

    /**
     * Calculates the speed performance value of the beatmap.
     */
    private calculateSpeedValue(): void {
        // Global variables
        const objectCount: number = this.stars.objects.length;
        const calculatedAR: number = <number> this.mapStatistics.ar;

        this.speed = this.baseValue(this.stars.speed);

        if (this.computedAccuracy.nmiss > 0) {
            // Penalize misses by assessing # of misses relative to the total # of objects. Default a 3% reduction for any # of misses.
            this.speed *= 0.97 * Math.pow(1 - Math.pow(this.computedAccuracy.nmiss / objectCount, 0.775), Math.pow(this.computedAccuracy.nmiss, 0.875));
        }

        // Combo scaling
        this.speed *= this.comboPenalty;

        let arFactor: number = 0;
        if (calculatedAR > 10.33) {
            arFactor += calculatedAR - 10.33;
        }

        const arTotalHitsFactor: number = 1 / (1 + Math.exp(-(0.007 * (objectCount - 400))));

        this.speed *= 1 + (0.03 + 0.37 * arTotalHitsFactor) * arFactor;

        // Scale the speed value with accuracy and OD.
        const od: number = <number> this.mapStatistics.od;
        const odScaling: number = Math.pow(od, 2) / 750;
        this.speed *= (0.95 + (od > 0 ? odScaling : -odScaling)) *
            Math.pow(
                this.computedAccuracy.value(objectCount),
                (12 - Math.max(od, 2.5)) / 2
            );

        // Scale the speed value with # of 50s to punish doubletapping.
        this.speed *= Math.pow(0.98, Math.max(0, this.computedAccuracy.n50 - objectCount / 500));
    }

    /**
     * Calculates the accuracy performance value of the beatmap.
     */
<<<<<<< HEAD
    private calculateAccuracyValue(): void {
=======
    protected calculateAccuracyValue(): void {
        if (this.stars.mods.some(m => m instanceof ModRelax)) {
            return;
        }

>>>>>>> f556370e
        // Global variables
        const ncircles: number = this.stars.mods.some(m => m instanceof ModScoreV2) ? this.stars.objects.length - this.stars.map.spinners : this.stars.map.circles;

        if (ncircles === 0) {
            return;
        }

        // We calculate a variance based on the object count and # of 50s, 100s, etc. This prevents us from having cases
        // where an SS on lower OD is actually worth more than a 95% on OD11, even though OD11 requires a greater window
        // of precision.
        const p100: number = this.computedAccuracy.n100 / ncircles;
        const p50: number = this.computedAccuracy.n50 / ncircles;
        const pm: number = this.computedAccuracy.nmiss / ncircles;
        const p300: number = Math.max(0, 1 - pm - p50 - p100);

        // Convert converted droid OD back to original droid OD first before calculating variance.
        let droidMS: number = 50 - 6 * (this.mapStatistics.od! - 5);
        const isPrecise: boolean = this.stars.mods.some(m => m instanceof ModPrecise);
        const od: number = 5 - (droidMS - (isPrecise ? 55 : 75)) / (isPrecise ? 6 : 5);

        const hitWindow: DroidHitWindow = new DroidHitWindow(od);

        const m300: number = hitWindow.hitWindowFor300(isPrecise);
        const m100: number = hitWindow.hitWindowFor100(isPrecise);
        const m50: number = hitWindow.hitWindowFor50(isPrecise);

        const variance: number = p300 * Math.pow(m300 / 2, 2) +
            p100 * Math.pow((m300 + m100) / 2, 2) +
            p50 * Math.pow((m100 + m50) / 2, 2);

        this.accuracy = Math.pow(1.45, (79.5 - 2 * Math.sqrt(variance)) / 6) * 10;

        // Scale the accuracy value with rhythm complexity.
        this.accuracy *= Math.pow(Math.exp(this.stars.rhythm - 1), 0.85);

        // Scale the accuracy value with amount of accuracy objects (objects that
        // depends on hit window for hit result).
        this.accuracy *= Math.sqrt(Math.log(1 + (Math.E - 1) * Math.min(ncircles, 1600) / 1000));

        if (this.stars.mods.some(m => m instanceof ModHidden)) {
            this.accuracy *= 1.08;
        }

        if (this.stars.mods.some(m => m instanceof ModFlashlight)) {
            this.accuracy *= 1.02;
        }
    }

    /**
     * Calculates the flashlight performance value of the beatmap.
     */
    private calculateFlashlightValue(): void {
        if (!this.stars.mods.some(m => m instanceof ModFlashlight)) {
            return;
        }

        // Global variables
        const objectCount: number = this.stars.objects.length;

        this.flashlight = Math.pow(
            Math.pow(this.stars.flashlight, 0.8),
            2
        ) * 25;

        // Add an additional bonus for HDFL.
        if (this.stars.mods.some(m => m instanceof ModHidden)) {
            this.flashlight *= 1.3;
        }

        // Combo scaling
        this.flashlight *= this.comboPenalty;

        if (this.computedAccuracy.nmiss > 0) {
            // Penalize misses by assessing # of misses relative to the total # of objects. Default a 3% reduction for any # of misses.
            this.flashlight *= 0.97 * Math.pow(1 - Math.pow(this.computedAccuracy.nmiss / objectCount, 0.775), Math.pow(this.computedAccuracy.nmiss, 0.875));
        }

        // Account for shorter maps having a higher ratio of 0 combo/100 combo flashlight radius.
        this.flashlight *= 0.7 + 0.1 * Math.min(1, objectCount / 200) +
            (objectCount > 200 ? 0.2 * Math.min(1, (objectCount - 200) / 200) : 0);

        // Scale the aim value with accuracy slightly.
        this.flashlight *= 0.5 + this.computedAccuracy.value(objectCount) / 2;

        // It is also important to consider accuracy difficulty when doing that.
        const odScaling: number = Math.pow(this.mapStatistics.od!, 2) / 2500;
        this.flashlight *= 0.98 + (this.mapStatistics.od! >= 0 ? odScaling : -odScaling);
    }

    toString(): string {
        return (
            this.total.toFixed(2) + " pp (" + this.aim.toFixed(2)
            + " aim, " + this.speed.toFixed(2) + " speed, "
            + this.accuracy.toFixed(2) + " acc)"
        );
    }
}<|MERGE_RESOLUTION|>--- conflicted
+++ resolved
@@ -7,11 +7,8 @@
 import { ModHidden } from '../mods/ModHidden';
 import { ModFlashlight } from '../mods/ModFlashlight';
 import { ModScoreV2 } from '../mods/ModScoreV2';
-<<<<<<< HEAD
 import { ModPrecise } from '../mods/ModPrecise';
-=======
 import { ModRelax } from '../mods/ModRelax';
->>>>>>> f556370e
 
 /**
  * A performance points calculator that calculates performance points for osu!droid gamemode.
@@ -28,11 +25,7 @@
     /**
      * The speed performance value.
      */
-<<<<<<< HEAD
     speed: number = 0;
-=======
-    tap: number = 0;
->>>>>>> f556370e
 
     /**
      * The accuracy performance value.
@@ -195,15 +188,11 @@
     /**
      * Calculates the accuracy performance value of the beatmap.
      */
-<<<<<<< HEAD
     private calculateAccuracyValue(): void {
-=======
-    protected calculateAccuracyValue(): void {
         if (this.stars.mods.some(m => m instanceof ModRelax)) {
             return;
         }
 
->>>>>>> f556370e
         // Global variables
         const ncircles: number = this.stars.mods.some(m => m instanceof ModScoreV2) ? this.stars.objects.length - this.stars.map.spinners : this.stars.map.circles;
 
