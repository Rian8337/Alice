--- conflicted
+++ resolved
@@ -135,8 +135,6 @@
             new OsuSpeed()
         ];
     }
-<<<<<<< HEAD
-=======
 
     /**
      * Calculates the base performance value of a difficulty rating.
@@ -146,14 +144,4 @@
     private basePerformanceValue(rating: number): number {
         return Math.pow(5 * Math.max(1, rating / 0.0675) - 4, 3) / 100000;
     }
-
-    /**
-     * Calculates the star rating value of a difficulty.
-     * 
-     * @param difficulty The difficulty to calculate.
-     */
-    private starValue(difficulty: number): number {
-        return Math.sqrt(difficulty) * this.difficultyMultiplier;
-    }
->>>>>>> 8d9d581c
 }