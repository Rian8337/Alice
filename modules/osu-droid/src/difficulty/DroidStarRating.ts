import { Beatmap } from '../beatmap/Beatmap';
import { modes } from '../constants/modes';
import { MapStats } from '../utils/MapStats';
import { DroidAim } from './skills/DroidAim';
import { DroidSpeed } from './skills/DroidSpeed';
import { DroidRhythm } from './skills/DroidRhythm';
import { StarRating } from './base/StarRating';
import { DroidSkill } from './skills/DroidSkill';
import { Mod } from '../mods/Mod';
<<<<<<< HEAD
import { DroidFlashlight } from './skills/DroidFlashlight';
import { ModFlashlight } from '../mods/ModFlashlight';
import { OsuHitWindow } from '../utils/HitWindow';
=======
import { ModRelax } from '../mods/ModRelax';
>>>>>>> f556370e

/**
 * Difficulty calculator for osu!droid gamemode.
 */
export class DroidStarRating extends StarRating {
    /**
     * The aim star rating of the beatmap.
     */
    aim: number = 0;

    /**
     * The tap star rating of the beatmap.
     */
    speed: number = 0;

    /**
     * The rhythm star rating of the beatmap.
     */
    rhythm: number = 0;

    /**
     * The flashlight star rating of the beatmap.
     */
    flashlight: number = 0;

    protected readonly difficultyMultiplier: number = 0.18;

    /**
     * Calculates the star rating of the specified beatmap.
     * 
     * The beatmap is analyzed in chunks of `sectionLength` duration.
     * For each chunk the highest hitobject strains are added to
     * a list which is then collapsed into a weighted sum, much
     * like scores are weighted on a user's profile.
     * 
     * For subsequent chunks, the initial max strain is calculated
     * by decaying the previous hitobject's strain until the
     * beginning of the new chunk.
     * 
     * The first object doesn't generate a strain
     * so we begin calculating from the second object.
     * 
     * Also don't forget to manually add the peak strain for the last
     * section which would otherwise be ignored.
     */
    calculate(params: {
        /**
         * The beatmap to calculate.
         */
        map: Beatmap,

        /**
         * Applied modifications.
         */
        mods?: Mod[],

        /**
         * Custom map statistics to apply custom tap multiplier as well as old statistics.
         */
        stats?: MapStats
    }): this {
        return super.calculate(params, modes.droid);
    }

    /**
     * Calculates the aim star rating of the beatmap and stores it in this instance.
     */
    calculateAim(): void {
        const aimSkill: DroidAim = new DroidAim(this.mods);

        this.calculateSkills(aimSkill);

        this.aimStrainPeaks = aimSkill.strainPeaks;

        this.aim = this.starValue(aimSkill.difficultyValue());
    }

    /**
     * Calculates the speed star rating of the beatmap and stores it in this instance.
     */
<<<<<<< HEAD
    calculateSpeed(): void {
        const speedSkill: DroidSpeed = new DroidSpeed(
            this.mods,
            new OsuHitWindow(this.stats.od!).hitWindowFor300()
        );
=======
    calculateTap(): void {
        if (this.mods.some(m => m instanceof ModRelax)) {
            return;
        }

        const tapSkill: DroidTap = new DroidTap(this.mods);
>>>>>>> f556370e

        this.calculateSkills(speedSkill);

        this.speedStrainPeaks = speedSkill.strainPeaks;

        this.speed = this.starValue(speedSkill.difficultyValue());
    }

    /**
     * Calculates the rhythm star rating of the beatmap and stores it in this instance.
     */
    calculateRhythm(): void {
<<<<<<< HEAD
        const rhythmSkill: DroidRhythm = new DroidRhythm(
            this.mods,
            new OsuHitWindow(this.stats.od!).hitWindowFor300()
        );
=======
        if (this.mods.some(m => m instanceof ModRelax)) {
            return;
        }

        const rhythmSkill: DroidRhythm = new DroidRhythm(this.mods);
>>>>>>> f556370e

        this.calculateSkills(rhythmSkill);

        this.rhythm = this.starValue(rhythmSkill.difficultyValue());
    }

    /**
     * Calculates the flashlight star rating of the beatmap and stores it in this instance.
     */
    calculateFlashlight(): void {
        const flashlightSkill: DroidFlashlight = new DroidFlashlight(this.mods);

        this.calculateSkills(flashlightSkill);

        this.flashlightStrainPeaks = flashlightSkill.strainPeaks;

        this.flashlight = this.starValue(flashlightSkill.difficultyValue());
    }

    /**
     * Calculates the total star rating of the beatmap and stores it in this instance.
     */
    calculateTotal(): void {
        const aimPerformanceValue: number = this.basePerformanceValue(this.aim);
        const speedPerformanceValue: number = this.basePerformanceValue(this.speed);
        const flashlightPerformanceValue: number =
            this.mods.some(m => m instanceof ModFlashlight) ? 
            Math.pow(this.flashlight, 2) * 25 :
            0;

        const basePerformanceValue: number = Math.pow(
            Math.pow(aimPerformanceValue, 1.1) +
            Math.pow(speedPerformanceValue, 1.1) +
            Math.pow(flashlightPerformanceValue, 1.1),
            1 / 1.1
        );

        if (basePerformanceValue > 1e-5) {
            this.total = Math.cbrt(1.12) * 0.027 * (Math.cbrt(100000 / Math.pow(2, 1 / 1.1) * basePerformanceValue) + 4);
        }
    }

    /**
     * Calculates every star rating of the beatmap and stores it in this instance.
     */
    calculateAll(): void {
        const skills: DroidSkill[] = this.createSkills();

        const isRelax: boolean = this.mods.some(m => m instanceof ModRelax);

        if (isRelax) {
            // Remove tap and rhythm skill to prevent overhead
            skills.splice(1, 2);
        }

        this.calculateSkills(...skills);

        const aimSkill: DroidAim = <DroidAim> skills[0];
<<<<<<< HEAD
        const speedSkill: DroidSpeed = <DroidSpeed> skills[1];
        const rhythmSkill: DroidRhythm = <DroidRhythm> skills[2];
        const flashlightSkill: DroidFlashlight = <DroidFlashlight> skills[3];

        this.aimStrainPeaks = aimSkill.strainPeaks;
        this.speedStrainPeaks = speedSkill.strainPeaks;
        this.flashlightStrainPeaks = flashlightSkill.strainPeaks;

        this.aim = this.starValue(aimSkill.difficultyValue());

        this.speed = this.starValue(speedSkill.difficultyValue());

        this.rhythm = this.starValue(rhythmSkill.difficultyValue());

        this.flashlight = this.starValue(flashlightSkill.difficultyValue());
=======
        let tapSkill: DroidTap | undefined;
        let rhythmSkill: DroidRhythm | undefined;

        if (!isRelax) {
            tapSkill = <DroidTap> skills[1];
            rhythmSkill = <DroidRhythm> skills[2];
        }

        this.aimStrainPeaks = aimSkill.strains;
        this.aim = this.baseRatingValue(aimSkill.difficultyValue());

        if (tapSkill) {
            this.speedStrainPeaks = tapSkill.strains;
            this.tap = this.baseRatingValue(tapSkill.difficultyValue());
        }

        if (rhythmSkill) {
            this.rhythm = this.baseRatingValue(rhythmSkill.difficultyValue());
        }
>>>>>>> f556370e

        this.calculateTotal();
    }

    /**
     * Returns a string representative of the class.
     */
    toString(): string {
        return (
            this.total.toFixed(2) + " stars (" + this.aim.toFixed(2) +
            " aim, " + this.speed.toFixed(2) + " speed, " +
            this.rhythm.toFixed(2) + " rhythm, " +
            this.flashlight.toFixed(2) + " flashlight)"
        );
    }

    /**
     * Creates skills to be calculated.
     */
    protected createSkills(): DroidSkill[] {
        const greatWindow: number = new OsuHitWindow(this.stats.od!).hitWindowFor300();

        return [
            new DroidAim(this.mods),
            new DroidSpeed(
                this.mods,
                greatWindow
            ),
            new DroidRhythm(
                this.mods,
                greatWindow
            ),
            new DroidFlashlight(this.mods)
        ];
    }
}<|MERGE_RESOLUTION|>--- conflicted
+++ resolved
@@ -7,13 +7,10 @@
 import { StarRating } from './base/StarRating';
 import { DroidSkill } from './skills/DroidSkill';
 import { Mod } from '../mods/Mod';
-<<<<<<< HEAD
 import { DroidFlashlight } from './skills/DroidFlashlight';
 import { ModFlashlight } from '../mods/ModFlashlight';
 import { OsuHitWindow } from '../utils/HitWindow';
-=======
 import { ModRelax } from '../mods/ModRelax';
->>>>>>> f556370e
 
 /**
  * Difficulty calculator for osu!droid gamemode.
@@ -86,7 +83,7 @@
 
         this.calculateSkills(aimSkill);
 
-        this.aimStrainPeaks = aimSkill.strainPeaks;
+        this.aimStrainPeaks = aimSkill.strains;
 
         this.aim = this.starValue(aimSkill.difficultyValue());
     }
@@ -94,44 +91,31 @@
     /**
      * Calculates the speed star rating of the beatmap and stores it in this instance.
      */
-<<<<<<< HEAD
     calculateSpeed(): void {
         const speedSkill: DroidSpeed = new DroidSpeed(
             this.mods,
             new OsuHitWindow(this.stats.od!).hitWindowFor300()
         );
-=======
-    calculateTap(): void {
+
+        this.calculateSkills(speedSkill);
+
+        this.speedStrainPeaks = speedSkill.strains;
+
+        this.speed = this.starValue(speedSkill.difficultyValue());
+    }
+
+    /**
+     * Calculates the rhythm star rating of the beatmap and stores it in this instance.
+     */
+    calculateRhythm(): void {
         if (this.mods.some(m => m instanceof ModRelax)) {
             return;
         }
 
-        const tapSkill: DroidTap = new DroidTap(this.mods);
->>>>>>> f556370e
-
-        this.calculateSkills(speedSkill);
-
-        this.speedStrainPeaks = speedSkill.strainPeaks;
-
-        this.speed = this.starValue(speedSkill.difficultyValue());
-    }
-
-    /**
-     * Calculates the rhythm star rating of the beatmap and stores it in this instance.
-     */
-    calculateRhythm(): void {
-<<<<<<< HEAD
         const rhythmSkill: DroidRhythm = new DroidRhythm(
             this.mods,
             new OsuHitWindow(this.stats.od!).hitWindowFor300()
         );
-=======
-        if (this.mods.some(m => m instanceof ModRelax)) {
-            return;
-        }
-
-        const rhythmSkill: DroidRhythm = new DroidRhythm(this.mods);
->>>>>>> f556370e
 
         this.calculateSkills(rhythmSkill);
 
@@ -146,7 +130,7 @@
 
         this.calculateSkills(flashlightSkill);
 
-        this.flashlightStrainPeaks = flashlightSkill.strainPeaks;
+        this.flashlightStrainPeaks = flashlightSkill.strains;
 
         this.flashlight = this.starValue(flashlightSkill.difficultyValue());
     }
@@ -190,43 +174,25 @@
         this.calculateSkills(...skills);
 
         const aimSkill: DroidAim = <DroidAim> skills[0];
-<<<<<<< HEAD
-        const speedSkill: DroidSpeed = <DroidSpeed> skills[1];
-        const rhythmSkill: DroidRhythm = <DroidRhythm> skills[2];
-        const flashlightSkill: DroidFlashlight = <DroidFlashlight> skills[3];
-
-        this.aimStrainPeaks = aimSkill.strainPeaks;
-        this.speedStrainPeaks = speedSkill.strainPeaks;
-        this.flashlightStrainPeaks = flashlightSkill.strainPeaks;
-
+        let speedSkill: DroidSpeed | undefined;
+        let rhythmSkill: DroidRhythm | undefined;
+
+        if (!isRelax) {
+            speedSkill = <DroidSpeed> skills[1];
+            rhythmSkill = <DroidRhythm> skills[2];
+        }
+
+        this.aimStrainPeaks = aimSkill.strains;
         this.aim = this.starValue(aimSkill.difficultyValue());
 
-        this.speed = this.starValue(speedSkill.difficultyValue());
-
-        this.rhythm = this.starValue(rhythmSkill.difficultyValue());
-
-        this.flashlight = this.starValue(flashlightSkill.difficultyValue());
-=======
-        let tapSkill: DroidTap | undefined;
-        let rhythmSkill: DroidRhythm | undefined;
-
-        if (!isRelax) {
-            tapSkill = <DroidTap> skills[1];
-            rhythmSkill = <DroidRhythm> skills[2];
-        }
-
-        this.aimStrainPeaks = aimSkill.strains;
-        this.aim = this.baseRatingValue(aimSkill.difficultyValue());
-
-        if (tapSkill) {
-            this.speedStrainPeaks = tapSkill.strains;
-            this.tap = this.baseRatingValue(tapSkill.difficultyValue());
+        if (speedSkill) {
+            this.speedStrainPeaks = speedSkill.strains;
+            this.speed = this.starValue(speedSkill.difficultyValue());
         }
 
         if (rhythmSkill) {
-            this.rhythm = this.baseRatingValue(rhythmSkill.difficultyValue());
-        }
->>>>>>> f556370e
+            this.rhythm = this.starValue(rhythmSkill.difficultyValue());
+        }
 
         this.calculateTotal();
     }
