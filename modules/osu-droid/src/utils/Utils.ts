import { deserialize, serialize } from "v8";

/**
 * Some utilities, no biggie.
 */
export abstract class Utils {
    /**
     * Returns a random element of an array.
     * 
     * @param array The array to get the element from.
     */
    static getRandomArrayElement<T>(array: T[]): T {
        return array[Math.floor(Math.random() * array.length)];
    }

    /**
     * Deep copies an instance.
     * 
     * @param instance The instance to deep copy.
     */
    static deepCopy<T>(instance: T): T {
<<<<<<< HEAD
        return Object.assign(
            Object.create(
                Object.getPrototypeOf(instance)
            ),
            instance
        );
=======
        return deserialize(serialize(instance));
>>>>>>> a4759f46
    }

    /**
     * Creates an array with specific length that's prefilled with an initial value.
     * 
     * @param length The length of the array.
     * @param initialValue The initial value of each array value.
     */
    static initializeArray<T>(length: number, initialValue?: T): T[]  {
        const array: T[] = [];

        if (initialValue !== undefined) {
            for (let i = 0; i < length; ++i) {
                if (Array.isArray(initialValue)) {
                    array.push(JSON.parse(JSON.stringify(initialValue)));
                } else {
                    array.push(initialValue);
                }
            }
        }

        return array;
    }
}<|MERGE_RESOLUTION|>--- conflicted
+++ resolved
@@ -19,16 +19,7 @@
      * @param instance The instance to deep copy.
      */
     static deepCopy<T>(instance: T): T {
-<<<<<<< HEAD
-        return Object.assign(
-            Object.create(
-                Object.getPrototypeOf(instance)
-            ),
-            instance
-        );
-=======
         return deserialize(serialize(instance));
->>>>>>> a4759f46
     }
 
     /**
